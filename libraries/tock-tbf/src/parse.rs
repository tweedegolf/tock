--- conflicted
+++ resolved
@@ -139,14 +139,10 @@
                 while remaining.len() > 0 {
                     // Get the T and L portions of the next header (if it is
                     // there).
-<<<<<<< HEAD
-                    let tlv_header: types::TbfTlv = remaining.try_into()?;
-=======
-                    let tlv_header: types::TbfHeaderTlv = remaining
+                    let tlv_header: types::TbfTlv = remaining
                         .get(0..4)
                         .ok_or(types::TbfParseError::NotEnoughFlash)?
                         .try_into()?;
->>>>>>> 68cf7940
                     remaining = remaining
                         .get(4..)
                         .ok_or(types::TbfParseError::NotEnoughFlash)?;
@@ -154,13 +150,13 @@
                     match tlv_header.tipe {
                         types::TbfHeaderTypes::TbfHeaderMain => {
                             let entry_len = mem::size_of::<types::TbfHeaderV2Main>();
-
-<<<<<<< HEAD
                             // If there is already a header do nothing: if this is a second Main
                             // keep the first one, if it's a Program we ignore the Main
                             if main_pointer.is_none() {
                                 if tlv_header.length as usize == entry_len {
-                                    main_pointer = Some(remaining.try_into()?);
+                                    main_pointer = Some(remaining.get(0..entry_len)
+                                        .ok_or(types::TbfParseError::NotEnoughFlash)?
+                                                        .try_into()?);
                                 } else {
                                     return Err(types::TbfParseError::BadTlvEntry(
                                         tlv_header.tipe as usize,
@@ -172,29 +168,14 @@
                             let entry_len = mem::size_of::<types::TbfHeaderV2Program>();
                             if program_pointer.is_none() {
                                 if tlv_header.length as usize == entry_len {
-                                    program_pointer = Some(remaining.try_into()?);
+                                    program_pointer = Some(remaining.get(0..entry_len)
+                                        .ok_or(types::TbfParseError::NotEnoughFlash)?
+                                                           .try_into()?);
                                 } else {
                                     return Err(types::TbfParseError::BadTlvEntry(
                                         tlv_header.tipe as usize,
                                     ));
                                 }
-=======
-                            // Check that the size of the TLV entry matches the
-                            // size of the Main TLV. If so we can store it.
-                            // Otherwise, we fail to parse this TBF header and
-                            // throw an error.
-                            if tlv_header.length as usize == entry_len {
-                                main_pointer = Some(
-                                    remaining
-                                        .get(0..entry_len)
-                                        .ok_or(types::TbfParseError::NotEnoughFlash)?
-                                        .try_into()?,
-                                );
-                            } else {
-                                return Err(types::TbfParseError::BadTlvEntry(
-                                    tlv_header.tipe as usize,
-                                ));
->>>>>>> 68cf7940
                             }
                         }
                         types::TbfHeaderTypes::TbfHeaderWriteableFlashRegions => {
